import serial
import math
import pygame
import os
from pygame.event import Event
<<<<<<< HEAD

from CommandCodes import CommandCodes
=======
from pygame.joystick import Joystick
from CommandCodes import CONSTANTS
>>>>>>> a8f58017
from JoystickFeedback import Display


class XbeeControl:
    def __init__(self):
        self.joysticks = {}

        self.quit = False

        self.creepMode = False
        self.reverseMode = False

        self.values = {
<<<<<<< HEAD
            # axis value starts at 100 with the range of [0,200] so 100 is Neutral
            CommandCodes.JOYSTICK.AXIS_LX.index: b'\x64',
            CommandCodes.JOYSTICK.AXIS_LY.index: b'\x64',
            CommandCodes.JOYSTICK.AXIS_RX.index: b'\x64',
            CommandCodes.JOYSTICK.AXIS_RY.index: b'\x64',

            # these are bool values that either 1 or 2
            CommandCodes.TRIGGER.AXIS_LT.index:  1,
            CommandCodes.TRIGGER.AXIS_RT.index:  1,
            CommandCodes.BUTTONS.A.index+6: 1,
            CommandCodes.BUTTONS.B.index+6: 1,
            CommandCodes.BUTTONS.X.index+6: 1,
            CommandCodes.BUTTONS.Y.index+6: 1,
            CommandCodes.BUTTONS.LEFT_BUMPER.index+6: 1,
            CommandCodes.BUTTONS.RIGHT_BUMPER.index+6: 1,
            CommandCodes.BUTTONS.START.index+6: 1,
            CommandCodes.BUTTONS.SELECT.index+6: 1}
=======
            "xbox": {
                # Store all the axis
                CONSTANTS.XBOX.JOYSTICK.AXIS_LX: CONSTANTS.XBOX.JOYSTICK.NEUTRAL_HEX,
                CONSTANTS.XBOX.JOYSTICK.AXIS_LY: CONSTANTS.XBOX.JOYSTICK.NEUTRAL_HEX,
                CONSTANTS.XBOX.JOYSTICK.AXIS_RX: CONSTANTS.XBOX.JOYSTICK.NEUTRAL_HEX,
                CONSTANTS.XBOX.JOYSTICK.AXIS_RY: CONSTANTS.XBOX.JOYSTICK.NEUTRAL_HEX,
                # Store all the buttons
                CONSTANTS.XBOX.TRIGGER.AXIS_LT: CONSTANTS.XBOX.BUTTONS.OFF,
                CONSTANTS.XBOX.TRIGGER.AXIS_RT: CONSTANTS.XBOX.BUTTONS.OFF,
                CONSTANTS.XBOX.BUTTONS.A + 6: CONSTANTS.XBOX.BUTTONS.OFF,
                CONSTANTS.XBOX.BUTTONS.B + 6: CONSTANTS.XBOX.BUTTONS.OFF,
                CONSTANTS.XBOX.BUTTONS.X + 6: CONSTANTS.XBOX.BUTTONS.OFF,
                CONSTANTS.XBOX.BUTTONS.Y + 6: CONSTANTS.XBOX.BUTTONS.OFF,
                CONSTANTS.XBOX.BUTTONS.LEFT_BUMPER + 6: CONSTANTS.XBOX.BUTTONS.OFF,
                CONSTANTS.XBOX.BUTTONS.RIGHT_BUMPER + 6: CONSTANTS.XBOX.BUTTONS.OFF,
                CONSTANTS.XBOX.BUTTONS.START + 6: CONSTANTS.XBOX.BUTTONS.OFF,
                CONSTANTS.XBOX.BUTTONS.SELECT + 6: CONSTANTS.XBOX.BUTTONS.OFF,
            },
            "n64": {
                # # Axies
                # CONSTANTS.N64.JOYSTICK.AXIS_X: CONSTANTS.N64.JOYSTICK.NEUTRAL_HEX,
                # CONSTANTS.N64.JOYSTICK.AXIS_Y: CONSTANTS.N64.JOYSTICK.NEUTRAL_HEX,
                # Buttons
                CONSTANTS.N64.BUTTONS.A: CONSTANTS.N64.BUTTONS.OFF,
                CONSTANTS.N64.BUTTONS.B: CONSTANTS.N64.BUTTONS.OFF,
                CONSTANTS.N64.BUTTONS.C_UP: CONSTANTS.N64.BUTTONS.OFF,
                CONSTANTS.N64.BUTTONS.C_DOWN: CONSTANTS.N64.BUTTONS.OFF,
                CONSTANTS.N64.BUTTONS.C_LEFT: CONSTANTS.N64.BUTTONS.OFF,
                CONSTANTS.N64.BUTTONS.C_RIGHT: CONSTANTS.N64.BUTTONS.OFF,
                CONSTANTS.N64.BUTTONS.L: CONSTANTS.N64.BUTTONS.OFF,
                CONSTANTS.N64.BUTTONS.R: CONSTANTS.N64.BUTTONS.OFF,
                CONSTANTS.N64.BUTTONS.Z: CONSTANTS.N64.BUTTONS.OFF,
                CONSTANTS.N64.BUTTONS.DP_UP: CONSTANTS.N64.BUTTONS.OFF,
                CONSTANTS.N64.BUTTONS.DP_DOWN: CONSTANTS.N64.BUTTONS.OFF,
                CONSTANTS.N64.BUTTONS.DP_LEFT: CONSTANTS.N64.BUTTONS.OFF,
                CONSTANTS.N64.BUTTONS.DP_RIGHT: CONSTANTS.N64.BUTTONS.OFF,
            }
        }

        self.instance_id_values_map = {}
>>>>>>> a8f58017

        self.XBEE_ENABLE = True
        if self.XBEE_ENABLE:
            self.PORT = "/dev/ttyUSB0"  # change based on current xbee coms
            self.BAUD_RATE = 230400  # 921600  # change based on xbee baud_rate
            self.xbee_device = XBeeDevice(self.PORT, self.BAUD_RATE)
            self.xbee_device.open()
            self.remote_xbee = RemoteXBeeDevice(
                self.xbee_device, XBee64BitAddress.from_hex_string("0013A20041B1D309")
            )

            # self.XbeeCom = serial.Serial(self.PORT,
            #                              self.BAUD_RATE)  # create the actual serial - will error if port doesn't exist

        self.DEADBAND = 0.10  # this is the dead band on the controller
        self.XbeeCom = serial.Serial(self.PORT, self.BAUD_RATE)  # create the actual serial

<<<<<<< HEAD
    """
=======
        self.__last_message = bytearray()
>>>>>>> a8f58017

    """
    def SendCommand(self, newEvent: Event):
        """
        Update the values stored when an event is received from controller
        newEvent: the new event from the controller

        """

        if len(self.joysticks.keys()) == 0 and newEvent.type != pygame.JOYDEVICEADDED:
            return

        # the different event types:
        # JOYAXISMOTION, JOYBALLMOTION, JOYBUTTONDOWN,
        # JOYBUTTONUP, JOYHATMOTION, JOYDEVICEADDED, JOYDEVICEREMOVED
        match (newEvent.type):
            # hot swappable
            case pygame.JOYDEVICEADDED | pygame.JOYDEVICEREMOVED:
                self.HotPluggin(newEvent)
                display.Controller_Display(newEvent)

            # axis
            case pygame.JOYAXISMOTION:
<<<<<<< HEAD
                multiplier = 100
                if(self.creepMode):
                    multiplier = 50
                if(self.reverseMode):
                    multiplier = -multiplier

                if((abs(newEvent.dict['value']) < self.DEADBAND) and (newEvent.dict['axis'] < 4)):
                    self.values[newEvent.dict['axis']] = b'\x64'
                    newEvent.dict['value'] = 0
                elif(newEvent.dict['axis'] < 4):
                    # self.SendAxis(newEvent)
                    newValue = math.floor(multiplier * newEvent.dict['value'] + 100)
                    if(newValue<0):
                        newValue = 0
                    self.values[newEvent.dict['axis']] = newValue.to_bytes(1)
=======
                # Joystick Axis
                if newEvent.dict["axis"] in [
                    CONSTANTS.XBOX.JOYSTICK.AXIS_LX,
                    CONSTANTS.XBOX.JOYSTICK.AXIS_LY,
                    CONSTANTS.XBOX.JOYSTICK.AXIS_RX,
                    CONSTANTS.XBOX.JOYSTICK.AXIS_RY,
                ]:
                    self.SendJoystickAxis(newEvent)
                # Trigger Axis
>>>>>>> a8f58017
                else:
                    if(newEvent.dict['value'] > 0):
                        self.values[newEvent.dict['axis']] = 2
                    else:
                        self.values[newEvent.dict['axis']] = 1
                display.Controller_Display(newEvent)

            # button
            case pygame.JOYBUTTONDOWN | pygame.JOYBUTTONUP:
                self.SendButton(newEvent)
<<<<<<< HEAD
                display.Controller_Display(newEvent)

            case pygame.JOYHATMOTION:
                self.SendJoyPad(newEvent)
                display.Update_Display2(creep=self.creepMode,reverse=self.reverseMode)
                display.Controller_Display(newEvent)

    def HotPluggin(self, newEvent: Event):
        # Handle hotplugging
=======
                pass

            case pygame.JOYHATMOTION:
                self.SendJoyPad(newEvent)
                display.Update_Display2(creep=self.creepMode, reverse=self.reverseMode)
        display.Controller_Display(newEvent)

    def HotPluggin(self, newEvent: Event):
        """
        Handle events when the controller is plugin or unpluged
        Plugin: Add device to controller array
        Unpluged: Removed the device and kill the code
        """
        # A new device is added
>>>>>>> a8f58017
        if newEvent.type == pygame.JOYDEVICEADDED:
            # This event will be generated when the program starts for every
            # joystick, filling up the list without needing to create them manually.
            joy = pygame.joystick.Joystick(newEvent.device_index)
            self.joysticks[joy.get_instance_id()] = joy
            if "xbox" in joy.get_name().lower():
                # self.joysticks[joy.get_instance_id()].__setattr__("values_name", "xbox")
                self.instance_id_values_map[joy.get_instance_id()] = "xbox"
            elif "switch" in joy.get_name().lower():
                # self.joysticks[joy.get_instance_id()].__setattr__("values_name", "n64")
                self.instance_id_values_map[joy.get_instance_id()] = "n64"
            print(f"Joystick {joy.get_instance_id()} connencted")

        if newEvent.type == pygame.JOYDEVICEREMOVED:
            self.quit = True
            del self.joysticks[newEvent.instance_id]
            print(f"Joystick {newEvent.instance_id} disconnected")

<<<<<<< HEAD
    def SendAxis(self, newEvent: Event):
        pass

    def SendButton(self, newEvent: Event):
        # result = "Button: "
        newValue = self.joysticks[newEvent.dict['joy']].get_button(newEvent.dict['button'])
        if(newValue == 0):
            # the button is on value is on
            # I choose 1
            self.values[newEvent.dict['button'] + 6] = 1
        else:
            # the button is on value is on
            # I choose 2 b/c = bit value of 10 if error would happen they would be most likely 11 or 00
            self.values[newEvent.dict['button'] + 6] = 2

    def SendJoyPad(self, newEvent: Event):
        x, y = newEvent.dict['value']
        result = ""

        if(x == 0 and y==1):
            if(self.values[CommandCodes.BUTTONS.SELECT.index+6] == 2): # left button is on
                self.reverseMode = False
                result= "reverse off"
            if(self.values[CommandCodes.BUTTONS.START.index+6] == 2): # right button is on
=======
    def SendJoystickAxis(self, newEvent: Event):
        """
        Handle events when an joystick axis is pushed
        """

        values_name = self.instance_id_values_map[newEvent.dict["instance_id"]]
        working_const = CONSTANTS.N64 if values_name == "n64" else CONSTANTS.XBOX

        if values_name == "n64":
            return

        # multiplier out of 100 to scale the output
        multiplier = 100
        if self.creepMode:
            # half the speed of the controller
            multiplier = 20
        if self.reverseMode:
            # flip the direction of axis of the controller
            multiplier = -multiplier

        if self.instance_id_values_map[newEvent.dict["instance_id"]] == "n64":
            multiplier = 100

        # check for deadband. If inside then zero values
        if abs(newEvent.dict["value"]) < self.DEADBAND:
            newEvent.dict["value"] = 0

        # convert the controller to int with multiplier
        newValue = math.floor(
            multiplier * newEvent.dict["value"] + working_const.JOYSTICK.NEUTRAL_INT
        )

        # check if value is between min and max
        if newValue < working_const.JOYSTICK.MIN_VALUE:
            newValue = working_const.JOYSTICK.MIN_VALUE
        elif newValue > working_const.JOYSTICK.MAX_VALUE:
            newValue = working_const.JOYSTICK.MAX_VALUE
        self.values[values_name][newEvent.dict["axis"]] = newValue.to_bytes(
            1
        )  # store the value as one byte

    def SendTriggerAxis(self, newEvent: Event):
        """
        Handle events when an joystick axis is pushed
        """

        if self.instance_id_values_map[newEvent.dict["instance_id"]] == "n64":
            return

        # Treat joystick like a button.
        # If it is over zero then on, otherwise off
        if newEvent.dict["value"] > 0:
            self.values["xbox"][newEvent.dict["axis"]] = CONSTANTS.XBOX.BUTTONS.ON
        else:
            self.values["xbox"][newEvent.dict["axis"]] = CONSTANTS.XBOX.BUTTONS.OFF

    def SendButton(self, newEvent: Event):
        """
        Handle button event
        """

        values_name = self.instance_id_values_map[newEvent.dict["instance_id"]]
        working_const = CONSTANTS.N64 if values_name == "n64" else CONSTANTS.XBOX

        newValue = self.joysticks[newEvent.dict["joy"]].get_button(
            newEvent.dict["button"]
        )

        # if button is home kill the code; ignore if n64
        if values_name == "xbox" and newEvent.dict["button"] == CONSTANTS.XBOX.BUTTONS.HOME or values_name == "n64" and newEvent.dict["button"] == CONSTANTS.N64.BUTTONS.START:
            self.quit = True

        self.values[values_name][newEvent.dict["button"] + (6 if values_name == "xbox" else 0)] = newValue + 1

        # if newValue == 0:
        #     # the button is off
        #     self.values[newEvent.dict["button"] + 6] = CONSTANTS.XBOX.BUTTONS.OFF
        # else:
        #     # the button is on
        #     self.values[newEvent.dict["button"] + 6] = CONSTANTS.XBOX.BUTTONS.ON

        # print(f"{newEvent.dict["button"]}: {newValue}")

    def SendJoyPad(self, newEvent: Event):
        """
        Handle JoyPad events
        """

        values_name = self.instance_id_values_map[newEvent.dict["instance_id"]]
        working_const = CONSTANTS.N64 if values_name == "n64" else CONSTANTS.XBOX

        if values_name == "n64":
            x = newEvent.dict["value"][0]
            y = newEvent.dict["value"][1]

            match x:
                case 0:
                    self.values[values_name][working_const.BUTTONS.DP_LEFT] = working_const.BUTTONS.OFF
                    self.values[values_name][working_const.BUTTONS.DP_RIGHT] = working_const.BUTTONS.OFF
                case -1:
                    self.values[values_name][working_const.BUTTONS.DP_LEFT] = working_const.BUTTONS.ON
                    self.values[values_name][working_const.BUTTONS.DP_RIGHT] = working_const.BUTTONS.OFF
                case 1:
                    self.values[values_name][working_const.BUTTONS.DP_LEFT] = working_const.BUTTONS.OFF
                    self.values[values_name][working_const.BUTTONS.DP_RIGHT] = working_const.BUTTONS.ON
            match y:
                case 0:
                    self.values[values_name][working_const.BUTTONS.DP_DOWN] = working_const.BUTTONS.OFF
                    self.values[values_name][working_const.BUTTONS.DP_UP] = working_const.BUTTONS.OFF
                case -1:
                    self.values[values_name][working_const.BUTTONS.DP_DOWN] = working_const.BUTTONS.ON
                    self.values[values_name][working_const.BUTTONS.DP_UP] = working_const.BUTTONS.OFF
                case 1:
                    self.values[values_name][working_const.BUTTONS.DP_DOWN] = working_const.BUTTONS.OFF
                    self.values[values_name][working_const.BUTTONS.DP_UP] = working_const.BUTTONS.ON
            return

        # if joypad is down disable modes
        if newEvent.dict["value"] == CONSTANTS.XBOX.JOYPAD.DOWN:
            if (
                self.values['xbox'][CONSTANTS.XBOX.BUTTONS.SELECT + 6] == CONSTANTS.XBOX.BUTTONS.ON
            ):  # left button is on
                self.reverseMode = False
                print("reverse off")
            if (
                self.values['xbox'][CONSTANTS.XBOX.BUTTONS.START + 6] == CONSTANTS.XBOX.BUTTONS.ON
            ):  # right button is on
>>>>>>> a8f58017
                self.creepMode = False
                result= "creep mode off"

<<<<<<< HEAD
        elif(x == 0 and y==-1):
            if(self.values[CommandCodes.BUTTONS.SELECT.index+6] == 2): # left button is on
=======
        # if joypad is up enable modes
        elif newEvent.dict["value"] == CONSTANTS.XBOX.JOYPAD.UP:
            if (
                self.values['xbox'][CONSTANTS.XBOX.BUTTONS.SELECT + 6] == CONSTANTS.XBOX.BUTTONS.ON
            ):  # left button is on
>>>>>>> a8f58017
                self.reverseMode = True
                result= "reverse on"

<<<<<<< HEAD
            if(self.values[CommandCodes.BUTTONS.START.index+6] == 2): # right button is on
                self.creepMode = True
                result= "creep mode on"
        print(result)
=======
            if (
                self.values['xbox'][CONSTANTS.XBOX.BUTTONS.START + 6] == CONSTANTS.XBOX.BUTTONS.ON
            ):  # right button is on
                self.creepMode = True
                print("creep mode on")
>>>>>>> a8f58017

    def UpdateInfo(self):
        """
        Send the current values to the controller
        """

        self.updateLoop += 1

        # if the xbee is enabled
        if self.XBEE_ENABLE:

            data = [int.from_bytes(CONSTANTS.START_MESSAGE)]

            # write the initial
            # self.XbeeCom.write(CONSTANTS.START_MESSAGE)

            if not self.reverseMode:
                # send the regular mode so Left joy stick is left and right joy stick is right
                data.append(int.from_bytes(self.values["xbox"].get(CONSTANTS.XBOX.JOYSTICK.AXIS_LY)))
                # self.XbeeCom.write(self.values.get(CONSTANTS.XBOX.JOYSTICK.AXIS_LY))
                data.append(int.from_bytes(self.values["xbox"].get(CONSTANTS.XBOX.JOYSTICK.AXIS_RY)))
                # self.XbeeCom.write(self.values.get(CONSTANTS.XBOX.JOYSTICK.AXIS_RY))
            else:
                # invert the controller so left joy stick is right and right joy stick is left
                data.append(int.from_bytes(self.values["xbox"].get(CONSTANTS.XBOX.JOYSTICK.AXIS_RY)))
                # self.XbeeCom.write(self.values.get(CONSTANTS.XBOX.JOYSTICK.AXIS_RY))
                data.append(int.from_bytes(self.values["xbox"].get(CONSTANTS.XBOX.JOYSTICK.AXIS_LY)))
                # self.XbeeCom.write(self.values.get(CONSTANTS.XBOX.JOYSTICK.AXIS_LY))

            result = 0
            # the first two bits
            result += 1 * self.values["xbox"].get(CONSTANTS.XBOX.BUTTONS.A + 6)
            # the 3rd and 4th bits
            result += 4 * self.values["xbox"].get(CONSTANTS.XBOX.BUTTONS.B + 6)
            # the 5th and 6th bits
            result += 16 * self.values["xbox"].get(CONSTANTS.XBOX.BUTTONS.X + 6)
            # the 7th and 8th bits
            result += 64 * self.values["xbox"].get(CONSTANTS.XBOX.BUTTONS.Y + 6)

            data.append(result)
            # self.XbeeCom.write(result.to_bytes(1))
            result = 0
            # the first two bits
            result += 1 * self.values["xbox"].get(CONSTANTS.XBOX.BUTTONS.LEFT_BUMPER + 6)
            # the 3 and 4th bits
            result += 4 * self.values["xbox"].get(CONSTANTS.XBOX.BUTTONS.RIGHT_BUMPER + 6)
            # the 5 and 6th bits
            result += 16 * self.values["xbox"].get(CONSTANTS.XBOX.TRIGGER.AXIS_LT)
            # the 7 and 8th bits
            result += 64 * self.values["xbox"].get(CONSTANTS.XBOX.TRIGGER.AXIS_RT)
            # send all 4 buttons in one byte
            data.append(result)
            # self.XbeeCom.write(result.to_bytes(1))

<<<<<<< HEAD
        # make sure all the byte are sent
        self.XbeeCom.flush()
=======
            # ON  = 10
            # OFF = 01
>>>>>>> a8f58017

            data.append(int.from_bytes(CONSTANTS.START_MESSAGE))
            result = 0
            result += 1 * self.values["n64"].get(CONSTANTS.N64.BUTTONS.A)
            result += 4 * self.values["n64"].get(CONSTANTS.N64.BUTTONS.B)
            result += 16 * self.values["n64"].get(CONSTANTS.N64.BUTTONS.L)
            result += 64 * self.values["n64"].get(CONSTANTS.N64.BUTTONS.R)
            data.append(result)
            result = 0
            result += 1 * self.values["n64"].get(CONSTANTS.N64.BUTTONS.C_UP)
            result += 4 * self.values["n64"].get(CONSTANTS.N64.BUTTONS.C_DOWN)
            result += 16 * self.values["n64"].get(CONSTANTS.N64.BUTTONS.C_LEFT)
            result += 64 * self.values["n64"].get(CONSTANTS.N64.BUTTONS.C_RIGHT)
            data.append(result)
            result = 0
            result += 1 * self.values["n64"].get(CONSTANTS.N64.BUTTONS.DP_UP)
            result += 4 * self.values["n64"].get(CONSTANTS.N64.BUTTONS.DP_DOWN)
            result += 16 * self.values["n64"].get(CONSTANTS.N64.BUTTONS.DP_LEFT)
            result += 64 * self.values["n64"].get(CONSTANTS.N64.BUTTONS.DP_RIGHT)
            data.append(result)
            result = 0
            result += 1 * self.values["n64"].get(CONSTANTS.N64.BUTTONS.Z)
            # result += 4 * self.values["n64"].get()
            # result += 16 * self.values["n64"].get()
            # result += 64 * self.values["n64"].get()
            data.append(result)

            # make sure all the byte are sent
            # self.XbeeCom.flush()
            data_bytes = bytearray(data)
            print(data_bytes)
            if data_bytes == self.__last_message:
                print("didnt send")
                return
            self.__last_message = data_bytes
            self.xbee_device.send_data(self.remote_xbee, data_bytes)

    def SendQuitMessage(self):
        """
        Tells the rover to quit once the basestation quits
        """

        data = [int.from_bytes(CONSTANTS.QUIT_MESSAGE)]
        data_bytes = bytearray(data)
        print(f"Telling the rover to quit: {data_bytes}")
        self.xbee_device.send_data(self.remote_xbee, data_bytes)

if __name__ == "__main__":
    # allow the controllers to always work
    os.environ["SDL_JOYSTICK_ALLOW_BACKGROUND_EVENTS"] = "1"

    # start pygame
    pygame.init()

    # create the display
    display = Display()

    # create the xbee
    xbee = XbeeControl()
<<<<<<< HEAD
    while (not xbee.quit):
        pygame.time.delay(40)
        xbee.UpdateInfo()
        for event in pygame.event.get():
            xbee.SendCommand(event)
            if(event.type == pygame.QUIT):
                xbee.quit = True
    xbee.XbeeCom.close()

=======

    timer = time.time_ns()
    while not xbee.quit:
        while timer + xbee.FREQUENCY > time.time_ns() and not xbee.quit:
            for event in pygame.event.get():
                xbee.SendCommand(event)
                if event.type == pygame.QUIT:
                    xbee.quit = True

        # print(f"values: {xbee.values}")

        xbee.UpdateInfo()
        timer = time.time_ns()

    print("QUITTING")
    xbee.SendQuitMessage()

    if xbee.XBEE_ENABLE:
        xbee.xbee_device.close()

>>>>>>> a8f58017
<|MERGE_RESOLUTION|>--- conflicted
+++ resolved
@@ -1,545 +1,400 @@
-import serial
-import math
-import pygame
-import os
-from pygame.event import Event
-<<<<<<< HEAD
-
-from CommandCodes import CommandCodes
-=======
-from pygame.joystick import Joystick
-from CommandCodes import CONSTANTS
->>>>>>> a8f58017
-from JoystickFeedback import Display
-
-
-class XbeeControl:
-    def __init__(self):
-        self.joysticks = {}
-
-        self.quit = False
-
-        self.creepMode = False
-        self.reverseMode = False
-
-        self.values = {
-<<<<<<< HEAD
-            # axis value starts at 100 with the range of [0,200] so 100 is Neutral
-            CommandCodes.JOYSTICK.AXIS_LX.index: b'\x64',
-            CommandCodes.JOYSTICK.AXIS_LY.index: b'\x64',
-            CommandCodes.JOYSTICK.AXIS_RX.index: b'\x64',
-            CommandCodes.JOYSTICK.AXIS_RY.index: b'\x64',
-
-            # these are bool values that either 1 or 2
-            CommandCodes.TRIGGER.AXIS_LT.index:  1,
-            CommandCodes.TRIGGER.AXIS_RT.index:  1,
-            CommandCodes.BUTTONS.A.index+6: 1,
-            CommandCodes.BUTTONS.B.index+6: 1,
-            CommandCodes.BUTTONS.X.index+6: 1,
-            CommandCodes.BUTTONS.Y.index+6: 1,
-            CommandCodes.BUTTONS.LEFT_BUMPER.index+6: 1,
-            CommandCodes.BUTTONS.RIGHT_BUMPER.index+6: 1,
-            CommandCodes.BUTTONS.START.index+6: 1,
-            CommandCodes.BUTTONS.SELECT.index+6: 1}
-=======
-            "xbox": {
-                # Store all the axis
-                CONSTANTS.XBOX.JOYSTICK.AXIS_LX: CONSTANTS.XBOX.JOYSTICK.NEUTRAL_HEX,
-                CONSTANTS.XBOX.JOYSTICK.AXIS_LY: CONSTANTS.XBOX.JOYSTICK.NEUTRAL_HEX,
-                CONSTANTS.XBOX.JOYSTICK.AXIS_RX: CONSTANTS.XBOX.JOYSTICK.NEUTRAL_HEX,
-                CONSTANTS.XBOX.JOYSTICK.AXIS_RY: CONSTANTS.XBOX.JOYSTICK.NEUTRAL_HEX,
-                # Store all the buttons
-                CONSTANTS.XBOX.TRIGGER.AXIS_LT: CONSTANTS.XBOX.BUTTONS.OFF,
-                CONSTANTS.XBOX.TRIGGER.AXIS_RT: CONSTANTS.XBOX.BUTTONS.OFF,
-                CONSTANTS.XBOX.BUTTONS.A + 6: CONSTANTS.XBOX.BUTTONS.OFF,
-                CONSTANTS.XBOX.BUTTONS.B + 6: CONSTANTS.XBOX.BUTTONS.OFF,
-                CONSTANTS.XBOX.BUTTONS.X + 6: CONSTANTS.XBOX.BUTTONS.OFF,
-                CONSTANTS.XBOX.BUTTONS.Y + 6: CONSTANTS.XBOX.BUTTONS.OFF,
-                CONSTANTS.XBOX.BUTTONS.LEFT_BUMPER + 6: CONSTANTS.XBOX.BUTTONS.OFF,
-                CONSTANTS.XBOX.BUTTONS.RIGHT_BUMPER + 6: CONSTANTS.XBOX.BUTTONS.OFF,
-                CONSTANTS.XBOX.BUTTONS.START + 6: CONSTANTS.XBOX.BUTTONS.OFF,
-                CONSTANTS.XBOX.BUTTONS.SELECT + 6: CONSTANTS.XBOX.BUTTONS.OFF,
-            },
-            "n64": {
-                # # Axies
-                # CONSTANTS.N64.JOYSTICK.AXIS_X: CONSTANTS.N64.JOYSTICK.NEUTRAL_HEX,
-                # CONSTANTS.N64.JOYSTICK.AXIS_Y: CONSTANTS.N64.JOYSTICK.NEUTRAL_HEX,
-                # Buttons
-                CONSTANTS.N64.BUTTONS.A: CONSTANTS.N64.BUTTONS.OFF,
-                CONSTANTS.N64.BUTTONS.B: CONSTANTS.N64.BUTTONS.OFF,
-                CONSTANTS.N64.BUTTONS.C_UP: CONSTANTS.N64.BUTTONS.OFF,
-                CONSTANTS.N64.BUTTONS.C_DOWN: CONSTANTS.N64.BUTTONS.OFF,
-                CONSTANTS.N64.BUTTONS.C_LEFT: CONSTANTS.N64.BUTTONS.OFF,
-                CONSTANTS.N64.BUTTONS.C_RIGHT: CONSTANTS.N64.BUTTONS.OFF,
-                CONSTANTS.N64.BUTTONS.L: CONSTANTS.N64.BUTTONS.OFF,
-                CONSTANTS.N64.BUTTONS.R: CONSTANTS.N64.BUTTONS.OFF,
-                CONSTANTS.N64.BUTTONS.Z: CONSTANTS.N64.BUTTONS.OFF,
-                CONSTANTS.N64.BUTTONS.DP_UP: CONSTANTS.N64.BUTTONS.OFF,
-                CONSTANTS.N64.BUTTONS.DP_DOWN: CONSTANTS.N64.BUTTONS.OFF,
-                CONSTANTS.N64.BUTTONS.DP_LEFT: CONSTANTS.N64.BUTTONS.OFF,
-                CONSTANTS.N64.BUTTONS.DP_RIGHT: CONSTANTS.N64.BUTTONS.OFF,
-            }
-        }
-
-        self.instance_id_values_map = {}
->>>>>>> a8f58017
-
-        self.XBEE_ENABLE = True
-        if self.XBEE_ENABLE:
-            self.PORT = "/dev/ttyUSB0"  # change based on current xbee coms
-            self.BAUD_RATE = 230400  # 921600  # change based on xbee baud_rate
-            self.xbee_device = XBeeDevice(self.PORT, self.BAUD_RATE)
-            self.xbee_device.open()
-            self.remote_xbee = RemoteXBeeDevice(
-                self.xbee_device, XBee64BitAddress.from_hex_string("0013A20041B1D309")
-            )
-
-            # self.XbeeCom = serial.Serial(self.PORT,
-            #                              self.BAUD_RATE)  # create the actual serial - will error if port doesn't exist
-
-        self.DEADBAND = 0.10  # this is the dead band on the controller
-        self.XbeeCom = serial.Serial(self.PORT, self.BAUD_RATE)  # create the actual serial
-
-<<<<<<< HEAD
-    """
-=======
-        self.__last_message = bytearray()
->>>>>>> a8f58017
-
-    """
-    def SendCommand(self, newEvent: Event):
-        """
-        Update the values stored when an event is received from controller
-        newEvent: the new event from the controller
-
-        """
-
-        if len(self.joysticks.keys()) == 0 and newEvent.type != pygame.JOYDEVICEADDED:
-            return
-
-        # the different event types:
-        # JOYAXISMOTION, JOYBALLMOTION, JOYBUTTONDOWN,
-        # JOYBUTTONUP, JOYHATMOTION, JOYDEVICEADDED, JOYDEVICEREMOVED
-        match (newEvent.type):
-            # hot swappable
-            case pygame.JOYDEVICEADDED | pygame.JOYDEVICEREMOVED:
-                self.HotPluggin(newEvent)
-                display.Controller_Display(newEvent)
-
-            # axis
-            case pygame.JOYAXISMOTION:
-<<<<<<< HEAD
-                multiplier = 100
-                if(self.creepMode):
-                    multiplier = 50
-                if(self.reverseMode):
-                    multiplier = -multiplier
-
-                if((abs(newEvent.dict['value']) < self.DEADBAND) and (newEvent.dict['axis'] < 4)):
-                    self.values[newEvent.dict['axis']] = b'\x64'
-                    newEvent.dict['value'] = 0
-                elif(newEvent.dict['axis'] < 4):
-                    # self.SendAxis(newEvent)
-                    newValue = math.floor(multiplier * newEvent.dict['value'] + 100)
-                    if(newValue<0):
-                        newValue = 0
-                    self.values[newEvent.dict['axis']] = newValue.to_bytes(1)
-=======
-                # Joystick Axis
-                if newEvent.dict["axis"] in [
-                    CONSTANTS.XBOX.JOYSTICK.AXIS_LX,
-                    CONSTANTS.XBOX.JOYSTICK.AXIS_LY,
-                    CONSTANTS.XBOX.JOYSTICK.AXIS_RX,
-                    CONSTANTS.XBOX.JOYSTICK.AXIS_RY,
-                ]:
-                    self.SendJoystickAxis(newEvent)
-                # Trigger Axis
->>>>>>> a8f58017
-                else:
-                    if(newEvent.dict['value'] > 0):
-                        self.values[newEvent.dict['axis']] = 2
-                    else:
-                        self.values[newEvent.dict['axis']] = 1
-                display.Controller_Display(newEvent)
-
-            # button
-            case pygame.JOYBUTTONDOWN | pygame.JOYBUTTONUP:
-                self.SendButton(newEvent)
-<<<<<<< HEAD
-                display.Controller_Display(newEvent)
-
-            case pygame.JOYHATMOTION:
-                self.SendJoyPad(newEvent)
-                display.Update_Display2(creep=self.creepMode,reverse=self.reverseMode)
-                display.Controller_Display(newEvent)
-
-    def HotPluggin(self, newEvent: Event):
-        # Handle hotplugging
-=======
-                pass
-
-            case pygame.JOYHATMOTION:
-                self.SendJoyPad(newEvent)
-                display.Update_Display2(creep=self.creepMode, reverse=self.reverseMode)
-        display.Controller_Display(newEvent)
-
-    def HotPluggin(self, newEvent: Event):
-        """
-        Handle events when the controller is plugin or unpluged
-        Plugin: Add device to controller array
-        Unpluged: Removed the device and kill the code
-        """
-        # A new device is added
->>>>>>> a8f58017
-        if newEvent.type == pygame.JOYDEVICEADDED:
-            # This event will be generated when the program starts for every
-            # joystick, filling up the list without needing to create them manually.
-            joy = pygame.joystick.Joystick(newEvent.device_index)
-            self.joysticks[joy.get_instance_id()] = joy
-            if "xbox" in joy.get_name().lower():
-                # self.joysticks[joy.get_instance_id()].__setattr__("values_name", "xbox")
-                self.instance_id_values_map[joy.get_instance_id()] = "xbox"
-            elif "switch" in joy.get_name().lower():
-                # self.joysticks[joy.get_instance_id()].__setattr__("values_name", "n64")
-                self.instance_id_values_map[joy.get_instance_id()] = "n64"
-            print(f"Joystick {joy.get_instance_id()} connencted")
-
-        if newEvent.type == pygame.JOYDEVICEREMOVED:
-            self.quit = True
-            del self.joysticks[newEvent.instance_id]
-            print(f"Joystick {newEvent.instance_id} disconnected")
-
-<<<<<<< HEAD
-    def SendAxis(self, newEvent: Event):
-        pass
-
-    def SendButton(self, newEvent: Event):
-        # result = "Button: "
-        newValue = self.joysticks[newEvent.dict['joy']].get_button(newEvent.dict['button'])
-        if(newValue == 0):
-            # the button is on value is on
-            # I choose 1
-            self.values[newEvent.dict['button'] + 6] = 1
-        else:
-            # the button is on value is on
-            # I choose 2 b/c = bit value of 10 if error would happen they would be most likely 11 or 00
-            self.values[newEvent.dict['button'] + 6] = 2
-
-    def SendJoyPad(self, newEvent: Event):
-        x, y = newEvent.dict['value']
-        result = ""
-
-        if(x == 0 and y==1):
-            if(self.values[CommandCodes.BUTTONS.SELECT.index+6] == 2): # left button is on
-                self.reverseMode = False
-                result= "reverse off"
-            if(self.values[CommandCodes.BUTTONS.START.index+6] == 2): # right button is on
-=======
-    def SendJoystickAxis(self, newEvent: Event):
-        """
-        Handle events when an joystick axis is pushed
-        """
-
-        values_name = self.instance_id_values_map[newEvent.dict["instance_id"]]
-        working_const = CONSTANTS.N64 if values_name == "n64" else CONSTANTS.XBOX
-
-        if values_name == "n64":
-            return
-
-        # multiplier out of 100 to scale the output
-        multiplier = 100
-        if self.creepMode:
-            # half the speed of the controller
-            multiplier = 20
-        if self.reverseMode:
-            # flip the direction of axis of the controller
-            multiplier = -multiplier
-
-        if self.instance_id_values_map[newEvent.dict["instance_id"]] == "n64":
-            multiplier = 100
-
-        # check for deadband. If inside then zero values
-        if abs(newEvent.dict["value"]) < self.DEADBAND:
-            newEvent.dict["value"] = 0
-
-        # convert the controller to int with multiplier
-        newValue = math.floor(
-            multiplier * newEvent.dict["value"] + working_const.JOYSTICK.NEUTRAL_INT
-        )
-
-        # check if value is between min and max
-        if newValue < working_const.JOYSTICK.MIN_VALUE:
-            newValue = working_const.JOYSTICK.MIN_VALUE
-        elif newValue > working_const.JOYSTICK.MAX_VALUE:
-            newValue = working_const.JOYSTICK.MAX_VALUE
-        self.values[values_name][newEvent.dict["axis"]] = newValue.to_bytes(
-            1
-        )  # store the value as one byte
-
-    def SendTriggerAxis(self, newEvent: Event):
-        """
-        Handle events when an joystick axis is pushed
-        """
-
-        if self.instance_id_values_map[newEvent.dict["instance_id"]] == "n64":
-            return
-
-        # Treat joystick like a button.
-        # If it is over zero then on, otherwise off
-        if newEvent.dict["value"] > 0:
-            self.values["xbox"][newEvent.dict["axis"]] = CONSTANTS.XBOX.BUTTONS.ON
-        else:
-            self.values["xbox"][newEvent.dict["axis"]] = CONSTANTS.XBOX.BUTTONS.OFF
-
-    def SendButton(self, newEvent: Event):
-        """
-        Handle button event
-        """
-
-        values_name = self.instance_id_values_map[newEvent.dict["instance_id"]]
-        working_const = CONSTANTS.N64 if values_name == "n64" else CONSTANTS.XBOX
-
-        newValue = self.joysticks[newEvent.dict["joy"]].get_button(
-            newEvent.dict["button"]
-        )
-
-        # if button is home kill the code; ignore if n64
-        if values_name == "xbox" and newEvent.dict["button"] == CONSTANTS.XBOX.BUTTONS.HOME or values_name == "n64" and newEvent.dict["button"] == CONSTANTS.N64.BUTTONS.START:
-            self.quit = True
-
-        self.values[values_name][newEvent.dict["button"] + (6 if values_name == "xbox" else 0)] = newValue + 1
-
-        # if newValue == 0:
-        #     # the button is off
-        #     self.values[newEvent.dict["button"] + 6] = CONSTANTS.XBOX.BUTTONS.OFF
-        # else:
-        #     # the button is on
-        #     self.values[newEvent.dict["button"] + 6] = CONSTANTS.XBOX.BUTTONS.ON
-
-        # print(f"{newEvent.dict["button"]}: {newValue}")
-
-    def SendJoyPad(self, newEvent: Event):
-        """
-        Handle JoyPad events
-        """
-
-        values_name = self.instance_id_values_map[newEvent.dict["instance_id"]]
-        working_const = CONSTANTS.N64 if values_name == "n64" else CONSTANTS.XBOX
-
-        if values_name == "n64":
-            x = newEvent.dict["value"][0]
-            y = newEvent.dict["value"][1]
-
-            match x:
-                case 0:
-                    self.values[values_name][working_const.BUTTONS.DP_LEFT] = working_const.BUTTONS.OFF
-                    self.values[values_name][working_const.BUTTONS.DP_RIGHT] = working_const.BUTTONS.OFF
-                case -1:
-                    self.values[values_name][working_const.BUTTONS.DP_LEFT] = working_const.BUTTONS.ON
-                    self.values[values_name][working_const.BUTTONS.DP_RIGHT] = working_const.BUTTONS.OFF
-                case 1:
-                    self.values[values_name][working_const.BUTTONS.DP_LEFT] = working_const.BUTTONS.OFF
-                    self.values[values_name][working_const.BUTTONS.DP_RIGHT] = working_const.BUTTONS.ON
-            match y:
-                case 0:
-                    self.values[values_name][working_const.BUTTONS.DP_DOWN] = working_const.BUTTONS.OFF
-                    self.values[values_name][working_const.BUTTONS.DP_UP] = working_const.BUTTONS.OFF
-                case -1:
-                    self.values[values_name][working_const.BUTTONS.DP_DOWN] = working_const.BUTTONS.ON
-                    self.values[values_name][working_const.BUTTONS.DP_UP] = working_const.BUTTONS.OFF
-                case 1:
-                    self.values[values_name][working_const.BUTTONS.DP_DOWN] = working_const.BUTTONS.OFF
-                    self.values[values_name][working_const.BUTTONS.DP_UP] = working_const.BUTTONS.ON
-            return
-
-        # if joypad is down disable modes
-        if newEvent.dict["value"] == CONSTANTS.XBOX.JOYPAD.DOWN:
-            if (
-                self.values['xbox'][CONSTANTS.XBOX.BUTTONS.SELECT + 6] == CONSTANTS.XBOX.BUTTONS.ON
-            ):  # left button is on
-                self.reverseMode = False
-                print("reverse off")
-            if (
-                self.values['xbox'][CONSTANTS.XBOX.BUTTONS.START + 6] == CONSTANTS.XBOX.BUTTONS.ON
-            ):  # right button is on
->>>>>>> a8f58017
-                self.creepMode = False
-                result= "creep mode off"
-
-<<<<<<< HEAD
-        elif(x == 0 and y==-1):
-            if(self.values[CommandCodes.BUTTONS.SELECT.index+6] == 2): # left button is on
-=======
-        # if joypad is up enable modes
-        elif newEvent.dict["value"] == CONSTANTS.XBOX.JOYPAD.UP:
-            if (
-                self.values['xbox'][CONSTANTS.XBOX.BUTTONS.SELECT + 6] == CONSTANTS.XBOX.BUTTONS.ON
-            ):  # left button is on
->>>>>>> a8f58017
-                self.reverseMode = True
-                result= "reverse on"
-
-<<<<<<< HEAD
-            if(self.values[CommandCodes.BUTTONS.START.index+6] == 2): # right button is on
-                self.creepMode = True
-                result= "creep mode on"
-        print(result)
-=======
-            if (
-                self.values['xbox'][CONSTANTS.XBOX.BUTTONS.START + 6] == CONSTANTS.XBOX.BUTTONS.ON
-            ):  # right button is on
-                self.creepMode = True
-                print("creep mode on")
->>>>>>> a8f58017
-
-    def UpdateInfo(self):
-        """
-        Send the current values to the controller
-        """
-
-        self.updateLoop += 1
-
-        # if the xbee is enabled
-        if self.XBEE_ENABLE:
-
-            data = [int.from_bytes(CONSTANTS.START_MESSAGE)]
-
-            # write the initial
-            # self.XbeeCom.write(CONSTANTS.START_MESSAGE)
-
-            if not self.reverseMode:
-                # send the regular mode so Left joy stick is left and right joy stick is right
-                data.append(int.from_bytes(self.values["xbox"].get(CONSTANTS.XBOX.JOYSTICK.AXIS_LY)))
-                # self.XbeeCom.write(self.values.get(CONSTANTS.XBOX.JOYSTICK.AXIS_LY))
-                data.append(int.from_bytes(self.values["xbox"].get(CONSTANTS.XBOX.JOYSTICK.AXIS_RY)))
-                # self.XbeeCom.write(self.values.get(CONSTANTS.XBOX.JOYSTICK.AXIS_RY))
-            else:
-                # invert the controller so left joy stick is right and right joy stick is left
-                data.append(int.from_bytes(self.values["xbox"].get(CONSTANTS.XBOX.JOYSTICK.AXIS_RY)))
-                # self.XbeeCom.write(self.values.get(CONSTANTS.XBOX.JOYSTICK.AXIS_RY))
-                data.append(int.from_bytes(self.values["xbox"].get(CONSTANTS.XBOX.JOYSTICK.AXIS_LY)))
-                # self.XbeeCom.write(self.values.get(CONSTANTS.XBOX.JOYSTICK.AXIS_LY))
-
-            result = 0
-            # the first two bits
-            result += 1 * self.values["xbox"].get(CONSTANTS.XBOX.BUTTONS.A + 6)
-            # the 3rd and 4th bits
-            result += 4 * self.values["xbox"].get(CONSTANTS.XBOX.BUTTONS.B + 6)
-            # the 5th and 6th bits
-            result += 16 * self.values["xbox"].get(CONSTANTS.XBOX.BUTTONS.X + 6)
-            # the 7th and 8th bits
-            result += 64 * self.values["xbox"].get(CONSTANTS.XBOX.BUTTONS.Y + 6)
-
-            data.append(result)
-            # self.XbeeCom.write(result.to_bytes(1))
-            result = 0
-            # the first two bits
-            result += 1 * self.values["xbox"].get(CONSTANTS.XBOX.BUTTONS.LEFT_BUMPER + 6)
-            # the 3 and 4th bits
-            result += 4 * self.values["xbox"].get(CONSTANTS.XBOX.BUTTONS.RIGHT_BUMPER + 6)
-            # the 5 and 6th bits
-            result += 16 * self.values["xbox"].get(CONSTANTS.XBOX.TRIGGER.AXIS_LT)
-            # the 7 and 8th bits
-            result += 64 * self.values["xbox"].get(CONSTANTS.XBOX.TRIGGER.AXIS_RT)
-            # send all 4 buttons in one byte
-            data.append(result)
-            # self.XbeeCom.write(result.to_bytes(1))
-
-<<<<<<< HEAD
-        # make sure all the byte are sent
-        self.XbeeCom.flush()
-=======
-            # ON  = 10
-            # OFF = 01
->>>>>>> a8f58017
-
-            data.append(int.from_bytes(CONSTANTS.START_MESSAGE))
-            result = 0
-            result += 1 * self.values["n64"].get(CONSTANTS.N64.BUTTONS.A)
-            result += 4 * self.values["n64"].get(CONSTANTS.N64.BUTTONS.B)
-            result += 16 * self.values["n64"].get(CONSTANTS.N64.BUTTONS.L)
-            result += 64 * self.values["n64"].get(CONSTANTS.N64.BUTTONS.R)
-            data.append(result)
-            result = 0
-            result += 1 * self.values["n64"].get(CONSTANTS.N64.BUTTONS.C_UP)
-            result += 4 * self.values["n64"].get(CONSTANTS.N64.BUTTONS.C_DOWN)
-            result += 16 * self.values["n64"].get(CONSTANTS.N64.BUTTONS.C_LEFT)
-            result += 64 * self.values["n64"].get(CONSTANTS.N64.BUTTONS.C_RIGHT)
-            data.append(result)
-            result = 0
-            result += 1 * self.values["n64"].get(CONSTANTS.N64.BUTTONS.DP_UP)
-            result += 4 * self.values["n64"].get(CONSTANTS.N64.BUTTONS.DP_DOWN)
-            result += 16 * self.values["n64"].get(CONSTANTS.N64.BUTTONS.DP_LEFT)
-            result += 64 * self.values["n64"].get(CONSTANTS.N64.BUTTONS.DP_RIGHT)
-            data.append(result)
-            result = 0
-            result += 1 * self.values["n64"].get(CONSTANTS.N64.BUTTONS.Z)
-            # result += 4 * self.values["n64"].get()
-            # result += 16 * self.values["n64"].get()
-            # result += 64 * self.values["n64"].get()
-            data.append(result)
-
-            # make sure all the byte are sent
-            # self.XbeeCom.flush()
-            data_bytes = bytearray(data)
-            print(data_bytes)
-            if data_bytes == self.__last_message:
-                print("didnt send")
-                return
-            self.__last_message = data_bytes
-            self.xbee_device.send_data(self.remote_xbee, data_bytes)
-
-    def SendQuitMessage(self):
-        """
-        Tells the rover to quit once the basestation quits
-        """
-
-        data = [int.from_bytes(CONSTANTS.QUIT_MESSAGE)]
-        data_bytes = bytearray(data)
-        print(f"Telling the rover to quit: {data_bytes}")
-        self.xbee_device.send_data(self.remote_xbee, data_bytes)
-
-if __name__ == "__main__":
-    # allow the controllers to always work
-    os.environ["SDL_JOYSTICK_ALLOW_BACKGROUND_EVENTS"] = "1"
-
-    # start pygame
-    pygame.init()
-
-    # create the display
-    display = Display()
-
-    # create the xbee
-    xbee = XbeeControl()
-<<<<<<< HEAD
-    while (not xbee.quit):
-        pygame.time.delay(40)
-        xbee.UpdateInfo()
-        for event in pygame.event.get():
-            xbee.SendCommand(event)
-            if(event.type == pygame.QUIT):
-                xbee.quit = True
-    xbee.XbeeCom.close()
-
-=======
-
-    timer = time.time_ns()
-    while not xbee.quit:
-        while timer + xbee.FREQUENCY > time.time_ns() and not xbee.quit:
-            for event in pygame.event.get():
-                xbee.SendCommand(event)
-                if event.type == pygame.QUIT:
-                    xbee.quit = True
-
-        # print(f"values: {xbee.values}")
-
-        xbee.UpdateInfo()
-        timer = time.time_ns()
-
-    print("QUITTING")
-    xbee.SendQuitMessage()
-
-    if xbee.XBEE_ENABLE:
-        xbee.xbee_device.close()
-
->>>>>>> a8f58017
+import serial
+import math
+import pygame
+import os
+from pygame.event import Event
+from pygame.joystick import Joystick
+from CommandCodes import CONSTANTS
+from JoystickFeedback import Display
+
+
+class XbeeControl:
+    def __init__(self):
+        self.joysticks = {}
+
+        self.quit = False
+
+        self.creepMode = False
+        self.reverseMode = False
+
+        self.values = {
+            "xbox": {
+                # Store all the axis
+                CONSTANTS.XBOX.JOYSTICK.AXIS_LX: CONSTANTS.XBOX.JOYSTICK.NEUTRAL_HEX,
+                CONSTANTS.XBOX.JOYSTICK.AXIS_LY: CONSTANTS.XBOX.JOYSTICK.NEUTRAL_HEX,
+                CONSTANTS.XBOX.JOYSTICK.AXIS_RX: CONSTANTS.XBOX.JOYSTICK.NEUTRAL_HEX,
+                CONSTANTS.XBOX.JOYSTICK.AXIS_RY: CONSTANTS.XBOX.JOYSTICK.NEUTRAL_HEX,
+                # Store all the buttons
+                CONSTANTS.XBOX.TRIGGER.AXIS_LT: CONSTANTS.XBOX.BUTTONS.OFF,
+                CONSTANTS.XBOX.TRIGGER.AXIS_RT: CONSTANTS.XBOX.BUTTONS.OFF,
+                CONSTANTS.XBOX.BUTTONS.A + 6: CONSTANTS.XBOX.BUTTONS.OFF,
+                CONSTANTS.XBOX.BUTTONS.B + 6: CONSTANTS.XBOX.BUTTONS.OFF,
+                CONSTANTS.XBOX.BUTTONS.X + 6: CONSTANTS.XBOX.BUTTONS.OFF,
+                CONSTANTS.XBOX.BUTTONS.Y + 6: CONSTANTS.XBOX.BUTTONS.OFF,
+                CONSTANTS.XBOX.BUTTONS.LEFT_BUMPER + 6: CONSTANTS.XBOX.BUTTONS.OFF,
+                CONSTANTS.XBOX.BUTTONS.RIGHT_BUMPER + 6: CONSTANTS.XBOX.BUTTONS.OFF,
+                CONSTANTS.XBOX.BUTTONS.START + 6: CONSTANTS.XBOX.BUTTONS.OFF,
+                CONSTANTS.XBOX.BUTTONS.SELECT + 6: CONSTANTS.XBOX.BUTTONS.OFF,
+            },
+            "n64": {
+                # # Axies
+                # CONSTANTS.N64.JOYSTICK.AXIS_X: CONSTANTS.N64.JOYSTICK.NEUTRAL_HEX,
+                # CONSTANTS.N64.JOYSTICK.AXIS_Y: CONSTANTS.N64.JOYSTICK.NEUTRAL_HEX,
+                # Buttons
+                CONSTANTS.N64.BUTTONS.A: CONSTANTS.N64.BUTTONS.OFF,
+                CONSTANTS.N64.BUTTONS.B: CONSTANTS.N64.BUTTONS.OFF,
+                CONSTANTS.N64.BUTTONS.C_UP: CONSTANTS.N64.BUTTONS.OFF,
+                CONSTANTS.N64.BUTTONS.C_DOWN: CONSTANTS.N64.BUTTONS.OFF,
+                CONSTANTS.N64.BUTTONS.C_LEFT: CONSTANTS.N64.BUTTONS.OFF,
+                CONSTANTS.N64.BUTTONS.C_RIGHT: CONSTANTS.N64.BUTTONS.OFF,
+                CONSTANTS.N64.BUTTONS.L: CONSTANTS.N64.BUTTONS.OFF,
+                CONSTANTS.N64.BUTTONS.R: CONSTANTS.N64.BUTTONS.OFF,
+                CONSTANTS.N64.BUTTONS.Z: CONSTANTS.N64.BUTTONS.OFF,
+                CONSTANTS.N64.BUTTONS.DP_UP: CONSTANTS.N64.BUTTONS.OFF,
+                CONSTANTS.N64.BUTTONS.DP_DOWN: CONSTANTS.N64.BUTTONS.OFF,
+                CONSTANTS.N64.BUTTONS.DP_LEFT: CONSTANTS.N64.BUTTONS.OFF,
+                CONSTANTS.N64.BUTTONS.DP_RIGHT: CONSTANTS.N64.BUTTONS.OFF,
+            }
+        }
+
+        self.instance_id_values_map = {}
+
+        self.XBEE_ENABLE = True
+        if self.XBEE_ENABLE:
+            self.PORT = "/dev/ttyUSB0"  # change based on current xbee coms
+            self.BAUD_RATE = 230400  # 921600  # change based on xbee baud_rate
+            self.xbee_device = XBeeDevice(self.PORT, self.BAUD_RATE)
+            self.xbee_device.open()
+            self.remote_xbee = RemoteXBeeDevice(
+                self.xbee_device, XBee64BitAddress.from_hex_string("0013A20041B1D309")
+            )
+
+        self.DEADBAND = 0.10  # this is the dead band on the controller
+        self.XbeeCom = serial.Serial(self.PORT, self.BAUD_RATE)  # create the actual serial
+
+        self.__last_message = bytearray()
+
+    def SendCommand(self, newEvent: Event):
+        """
+        Update the values stored when an event is received from controller
+        newEvent: the new event from the controller
+
+        """
+
+        if len(self.joysticks.keys()) == 0 and newEvent.type != pygame.JOYDEVICEADDED:
+            return
+
+        # the different event types:
+        # JOYAXISMOTION, JOYBALLMOTION, JOYBUTTONDOWN,
+        # JOYBUTTONUP, JOYHATMOTION, JOYDEVICEADDED, JOYDEVICEREMOVED
+        match (newEvent.type):
+            # hot swappable
+            case pygame.JOYDEVICEADDED | pygame.JOYDEVICEREMOVED:
+                self.HotPluggin(newEvent)
+                display.Controller_Display(newEvent)
+
+            # axis
+            case pygame.JOYAXISMOTION:
+                # Joystick Axis
+                if newEvent.dict["axis"] in [
+                    CONSTANTS.XBOX.JOYSTICK.AXIS_LX,
+                    CONSTANTS.XBOX.JOYSTICK.AXIS_LY,
+                    CONSTANTS.XBOX.JOYSTICK.AXIS_RX,
+                    CONSTANTS.XBOX.JOYSTICK.AXIS_RY,
+                ]:
+                    self.SendJoystickAxis(newEvent)
+                # Trigger Axis
+                else:
+                    if(newEvent.dict['value'] > 0):
+                        self.values[newEvent.dict['axis']] = 2
+                    else:
+                        self.values[newEvent.dict['axis']] = 1
+                display.Controller_Display(newEvent)
+
+            # button
+            case pygame.JOYBUTTONDOWN | pygame.JOYBUTTONUP:
+                self.SendButton(newEvent)
+                pass
+
+            case pygame.JOYHATMOTION:
+                self.SendJoyPad(newEvent)
+                display.Update_Display2(creep=self.creepMode, reverse=self.reverseMode)
+        display.Controller_Display(newEvent)
+
+    def HotPluggin(self, newEvent: Event):
+        """
+        Handle events when the controller is plugin or unpluged
+        Plugin: Add device to controller array
+        Unpluged: Removed the device and kill the code
+        """
+
+        # A new device is added
+        if newEvent.type == pygame.JOYDEVICEADDED:
+            # This event will be generated when the program starts for every
+            # joystick, filling up the list without needing to create them manually.
+            joy = pygame.joystick.Joystick(newEvent.device_index)
+            self.joysticks[joy.get_instance_id()] = joy
+            if "xbox" in joy.get_name().lower():
+                self.instance_id_values_map[joy.get_instance_id()] = "xbox"
+            elif "switch" in joy.get_name().lower():
+                self.instance_id_values_map[joy.get_instance_id()] = "n64"
+            print(f"Joystick {joy.get_instance_id()} connencted")
+
+        if newEvent.type == pygame.JOYDEVICEREMOVED:
+            self.quit = True
+            del self.joysticks[newEvent.instance_id]
+            print(f"Joystick {newEvent.instance_id} disconnected")
+
+    def SendJoystickAxis(self, newEvent: Event):
+        """
+        Handle events when an joystick axis is pushed
+        """
+
+        values_name = self.instance_id_values_map[newEvent.dict["instance_id"]]
+        working_const = CONSTANTS.N64 if values_name == "n64" else CONSTANTS.XBOX
+
+        if values_name == "n64":
+            return
+
+        # multiplier out of 100 to scale the output
+        multiplier = 100
+        if self.creepMode:
+            # half the speed of the controller
+            multiplier = 20
+        if self.reverseMode:
+            # flip the direction of axis of the controller
+            multiplier = -multiplier
+
+        if self.instance_id_values_map[newEvent.dict["instance_id"]] == "n64":
+            multiplier = 100
+
+        # check for deadband. If inside then zero values
+        if abs(newEvent.dict["value"]) < self.DEADBAND:
+            newEvent.dict["value"] = 0
+
+        # convert the controller to int with multiplier
+        newValue = math.floor(
+            multiplier * newEvent.dict["value"] + working_const.JOYSTICK.NEUTRAL_INT
+        )
+
+        # check if value is between min and max
+        if newValue < working_const.JOYSTICK.MIN_VALUE:
+            newValue = working_const.JOYSTICK.MIN_VALUE
+        elif newValue > working_const.JOYSTICK.MAX_VALUE:
+            newValue = working_const.JOYSTICK.MAX_VALUE
+        self.values[values_name][newEvent.dict["axis"]] = newValue.to_bytes(
+            1
+        )  # store the value as one byte
+
+    def SendTriggerAxis(self, newEvent: Event):
+        """
+        Handle events when an joystick axis is pushed
+        """
+
+        if self.instance_id_values_map[newEvent.dict["instance_id"]] == "n64":
+            return
+
+        # Treat joystick like a button.
+        # If it is over zero then on, otherwise off
+        if newEvent.dict["value"] > 0:
+            self.values["xbox"][newEvent.dict["axis"]] = CONSTANTS.XBOX.BUTTONS.ON
+        else:
+            self.values["xbox"][newEvent.dict["axis"]] = CONSTANTS.XBOX.BUTTONS.OFF
+
+    def SendButton(self, newEvent: Event):
+        """
+        Handle button event
+        """
+
+        values_name = self.instance_id_values_map[newEvent.dict["instance_id"]]
+        working_const = CONSTANTS.N64 if values_name == "n64" else CONSTANTS.XBOX
+
+        newValue = self.joysticks[newEvent.dict["joy"]].get_button(
+            newEvent.dict["button"]
+        )
+
+        # if button is home kill the code; ignore if n64
+        if values_name == "xbox" and newEvent.dict["button"] == CONSTANTS.XBOX.BUTTONS.HOME or values_name == "n64" and newEvent.dict["button"] == CONSTANTS.N64.BUTTONS.START:
+            self.quit = True
+
+        self.values[values_name][newEvent.dict["button"] + (6 if values_name == "xbox" else 0)] = newValue + 1
+
+    def SendJoyPad(self, newEvent: Event):
+        """
+        Handle JoyPad events
+        """
+
+        values_name = self.instance_id_values_map[newEvent.dict["instance_id"]]
+        working_const = CONSTANTS.N64 if values_name == "n64" else CONSTANTS.XBOX
+
+        if values_name == "n64":
+            x = newEvent.dict["value"][0]
+            y = newEvent.dict["value"][1]
+
+            match x:
+                case 0:
+                    self.values[values_name][working_const.BUTTONS.DP_LEFT] = working_const.BUTTONS.OFF
+                    self.values[values_name][working_const.BUTTONS.DP_RIGHT] = working_const.BUTTONS.OFF
+                case -1:
+                    self.values[values_name][working_const.BUTTONS.DP_LEFT] = working_const.BUTTONS.ON
+                    self.values[values_name][working_const.BUTTONS.DP_RIGHT] = working_const.BUTTONS.OFF
+                case 1:
+                    self.values[values_name][working_const.BUTTONS.DP_LEFT] = working_const.BUTTONS.OFF
+                    self.values[values_name][working_const.BUTTONS.DP_RIGHT] = working_const.BUTTONS.ON
+            match y:
+                case 0:
+                    self.values[values_name][working_const.BUTTONS.DP_DOWN] = working_const.BUTTONS.OFF
+                    self.values[values_name][working_const.BUTTONS.DP_UP] = working_const.BUTTONS.OFF
+                case -1:
+                    self.values[values_name][working_const.BUTTONS.DP_DOWN] = working_const.BUTTONS.ON
+                    self.values[values_name][working_const.BUTTONS.DP_UP] = working_const.BUTTONS.OFF
+                case 1:
+                    self.values[values_name][working_const.BUTTONS.DP_DOWN] = working_const.BUTTONS.OFF
+                    self.values[values_name][working_const.BUTTONS.DP_UP] = working_const.BUTTONS.ON
+            return
+
+        # if joypad is down disable modes
+        if newEvent.dict["value"] == CONSTANTS.XBOX.JOYPAD.DOWN:
+            if (
+                self.values['xbox'][CONSTANTS.XBOX.BUTTONS.SELECT + 6] == CONSTANTS.XBOX.BUTTONS.ON
+            ):  # left button is on
+                self.reverseMode = False
+                print("reverse off")
+            if (
+                self.values['xbox'][CONSTANTS.XBOX.BUTTONS.START + 6] == CONSTANTS.XBOX.BUTTONS.ON
+            ):  # right button is on
+                self.creepMode = False
+                result= "creep mode off"
+
+        # if joypad is up enable modes
+        elif newEvent.dict["value"] == CONSTANTS.XBOX.JOYPAD.UP:
+            if (
+                self.values['xbox'][CONSTANTS.XBOX.BUTTONS.SELECT + 6] == CONSTANTS.XBOX.BUTTONS.ON
+            ):  # left button is on
+                self.reverseMode = True
+                result= "reverse on"
+
+            if (
+                self.values['xbox'][CONSTANTS.XBOX.BUTTONS.START + 6] == CONSTANTS.XBOX.BUTTONS.ON
+            ):  # right button is on
+                self.creepMode = True
+                print("creep mode on")
+
+    def UpdateInfo(self):
+        """
+        Send the current values to the controller
+        """
+
+        self.updateLoop += 1
+
+        # if the xbee is enabled
+        if self.XBEE_ENABLE:
+
+            data = [int.from_bytes(CONSTANTS.START_MESSAGE)]
+
+            if not self.reverseMode:
+                # send the regular mode so Left joy stick is left and right joy stick is right
+                data.append(int.from_bytes(self.values["xbox"].get(CONSTANTS.XBOX.JOYSTICK.AXIS_LY)))
+                # self.XbeeCom.write(self.values.get(CONSTANTS.XBOX.JOYSTICK.AXIS_LY))
+                data.append(int.from_bytes(self.values["xbox"].get(CONSTANTS.XBOX.JOYSTICK.AXIS_RY)))
+                # self.XbeeCom.write(self.values.get(CONSTANTS.XBOX.JOYSTICK.AXIS_RY))
+            else:
+                # invert the controller so left joy stick is right and right joy stick is left
+                data.append(int.from_bytes(self.values["xbox"].get(CONSTANTS.XBOX.JOYSTICK.AXIS_RY)))
+                # self.XbeeCom.write(self.values.get(CONSTANTS.XBOX.JOYSTICK.AXIS_RY))
+                data.append(int.from_bytes(self.values["xbox"].get(CONSTANTS.XBOX.JOYSTICK.AXIS_LY)))
+                # self.XbeeCom.write(self.values.get(CONSTANTS.XBOX.JOYSTICK.AXIS_LY))
+
+            result = 0
+            # the first two bits
+            result += 1 * self.values["xbox"].get(CONSTANTS.XBOX.BUTTONS.A + 6)
+            # the 3rd and 4th bits
+            result += 4 * self.values["xbox"].get(CONSTANTS.XBOX.BUTTONS.B + 6)
+            # the 5th and 6th bits
+            result += 16 * self.values["xbox"].get(CONSTANTS.XBOX.BUTTONS.X + 6)
+            # the 7th and 8th bits
+            result += 64 * self.values["xbox"].get(CONSTANTS.XBOX.BUTTONS.Y + 6)
+
+            data.append(result)
+            result = 0
+            # the first two bits
+            result += 1 * self.values["xbox"].get(CONSTANTS.XBOX.BUTTONS.LEFT_BUMPER + 6)
+            # the 3 and 4th bits
+            result += 4 * self.values["xbox"].get(CONSTANTS.XBOX.BUTTONS.RIGHT_BUMPER + 6)
+            # the 5 and 6th bits
+            result += 16 * self.values["xbox"].get(CONSTANTS.XBOX.TRIGGER.AXIS_LT)
+            # the 7 and 8th bits
+            result += 64 * self.values["xbox"].get(CONSTANTS.XBOX.TRIGGER.AXIS_RT)
+            # send all 4 buttons in one byte
+            data.append(result)
+
+            data.append(int.from_bytes(CONSTANTS.START_MESSAGE))
+            result = 0
+            result += 1 * self.values["n64"].get(CONSTANTS.N64.BUTTONS.A)
+            result += 4 * self.values["n64"].get(CONSTANTS.N64.BUTTONS.B)
+            result += 16 * self.values["n64"].get(CONSTANTS.N64.BUTTONS.L)
+            result += 64 * self.values["n64"].get(CONSTANTS.N64.BUTTONS.R)
+            data.append(result)
+            result = 0
+            result += 1 * self.values["n64"].get(CONSTANTS.N64.BUTTONS.C_UP)
+            result += 4 * self.values["n64"].get(CONSTANTS.N64.BUTTONS.C_DOWN)
+            result += 16 * self.values["n64"].get(CONSTANTS.N64.BUTTONS.C_LEFT)
+            result += 64 * self.values["n64"].get(CONSTANTS.N64.BUTTONS.C_RIGHT)
+            data.append(result)
+            result = 0
+            result += 1 * self.values["n64"].get(CONSTANTS.N64.BUTTONS.DP_UP)
+            result += 4 * self.values["n64"].get(CONSTANTS.N64.BUTTONS.DP_DOWN)
+            result += 16 * self.values["n64"].get(CONSTANTS.N64.BUTTONS.DP_LEFT)
+            result += 64 * self.values["n64"].get(CONSTANTS.N64.BUTTONS.DP_RIGHT)
+            data.append(result)
+            result = 0
+            result += 1 * self.values["n64"].get(CONSTANTS.N64.BUTTONS.Z)
+            data.append(result)
+
+            data_bytes = bytearray(data)
+            print(data_bytes)
+            if data_bytes == self.__last_message:
+                print("didnt send")
+                return
+            self.__last_message = data_bytes
+            self.xbee_device.send_data(self.remote_xbee, data_bytes)
+
+    def SendQuitMessage(self):
+        """
+        Tells the rover to quit once the basestation quits
+        """
+
+        data = [int.from_bytes(CONSTANTS.QUIT_MESSAGE)]
+        data_bytes = bytearray(data)
+        print(f"Telling the rover to quit: {data_bytes}")
+        self.xbee_device.send_data(self.remote_xbee, data_bytes)
+
+if __name__ == "__main__":
+    # allow the controllers to always work
+    os.environ["SDL_JOYSTICK_ALLOW_BACKGROUND_EVENTS"] = "1"
+
+    # start pygame
+    pygame.init()
+
+    # create the display
+    display = Display()
+
+    # create the xbee
+    xbee = XbeeControl()
+
+    timer = time.time_ns()
+    while not xbee.quit:
+        while timer + xbee.FREQUENCY > time.time_ns() and not xbee.quit:
+            for event in pygame.event.get():
+                xbee.SendCommand(event)
+                if event.type == pygame.QUIT:
+                    xbee.quit = True
+
+        xbee.UpdateInfo()
+        timer = time.time_ns()
+
+    print("QUITTING")
+    xbee.SendQuitMessage()
+
+    if xbee.XBEE_ENABLE:
+        xbee.xbee_device.close()